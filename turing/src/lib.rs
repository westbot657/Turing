--- conflicted
+++ resolved
@@ -112,16 +112,6 @@
     pub str_cache: VecDeque<String>,
 }
 
-<<<<<<< HEAD
-=======
-static mut STATE: Option<RefCell<TuringState>> = None;
-static mut CSFNS: Option<RefCell<CsFns>> = None;
-
-const TURING_UNINIT: &str = "Turing has not been initialized";
-
-type FfiCallback = extern "C" fn(ParamKey) -> FfiParam;
-
->>>>>>> 2d11c436
 trait IntoWasm<T> {
     fn into_wasm(self) -> Result<T, wasmtime::Error>;
 }
@@ -298,381 +288,6 @@
                 // register function to wasm.
                 let ft = FuncType::new(engine, p_types, r_type);
                 let p = p.clone();
-<<<<<<< HEAD
-                let r = r.clone();
-=======
-                linker.func_new("env", n.clone().as_str(), ft, move |mut caller, ps, rs| -> Result<(), wasmtime::Error> {
-                    let mut params = Params::new();
-
-                    // TODO: check `cap` against the loaded capabilites before calling to C#
-
-                    // set up function parameters
-                    for (exp_typ, value) in p.iter().zip(ps) {
-                        match (exp_typ, value) {
-                            (ParamType::I8, Val::I32(i)) => params.push(Param::I8(*i as i8)),
-                            (ParamType::I16, Val::I32(i)) => params.push(Param::I16(*i as i16)),
-                            (ParamType::I32, Val::I32(i)) => params.push(Param::I32(*i)),
-                            (ParamType::U8, Val::I32(u)) => params.push(Param::U8(*u as u8)),
-                            (ParamType::U16, Val::I32(u)) => params.push(Param::U16(*u as u16)),
-                            (ParamType::U32, Val::I32(u)) => params.push(Param::U32(*u as u32)),
-                            (ParamType::F32, Val::F32(f)) => params.push(Param::F32(f32::from_bits(*f))),
-                            (ParamType::BOOL, Val::I32(b)) => params.push(Param::Bool(*b != 0)),
-                            (ParamType::STRING, Val::I32(ptr)) => {
-                                let ptr = *ptr as u32;
-
-                                let Some(memory) = caller.get_export("memory").and_then(|e| e.into_memory()) else {
-                                    return Err(anyhow!("wasm does not export memory")).into_wasm();
-                                };
-                                let st = get_string(ptr, memory.data(&caller));
-                                params.push(Param::String(st));
-                            },
-                            (ParamType::OBJECT, Val::I32(p)) => {
-                                let p = *p as u32;
-                                if let Some(state) = &mut STATE {
-                                    let s = state.borrow_mut();
-                                    if let Some(true_pointer) = s.opaque_pointers.get(&p) {
-                                        params.push(Param::Object(*true_pointer));
-                                    } else {
-                                        return Err(anyhow!("opaque pointer does not correspond to a real pointer")).into_wasm();
-                                    }
-                                }
-                            }
-                            _ => params.push(Param::Error("Mismatched parameter type".to_string()))
-                        }
-                    }
-
-                    // push parameters into an FfiParams
-                    let pid = if let Some(state) = &mut STATE {
-                        let mut s = state.borrow_mut();
-
-                        s.param_builders.add(params)
-                    } else {
-                        unreachable!("This cannot happen (probably)")
-                    };
-
-                    // Call to C#/rust's provided callback
-                    let res = func(pid).to_param().into_wasm()?;
-
-                    // coerce C# return value into wasm
-                    if let Some(state) = &mut STATE {
-                        let mut s = state.borrow_mut();
-                        let rv = match res {
-                            Param::I8(i)  => Val::I32(i as i32),
-                            Param::I16(i) => Val::I32(i as i32),
-                            Param::I32(i) => Val::I32(i),
-                            Param::U8(u)  => Val::I32(u as i32),
-                            Param::U16(u) => Val::I32(u as i32),
-                            Param::U32(u) => Val::I32(u as i32),
-                            Param::F32(f) => Val::F32(f.to_bits()),
-                            Param::Bool(b) => Val::I32(if b { 1 } else { 0 }),
-                            Param::String(st) => {
-                                let l = st.len() + 1;
-                                s.str_cache.push_back(st);
-                                Val::I32(l as i32)
-                            },
-                            Param::Object(p) => {
-                                let opaque = if let Some(opaque) = s.pointer_backlink.get(&p) {
-                                    *opaque
-                                } else {
-                                    let op = s.opaque_pointers.add(p);
-                                    s.pointer_backlink.insert(p, op);
-                                    op
-                                };
-                                Val::I32(opaque as i32)
-                            },
-                            Param::Error(er) => {
-                                return Err(anyhow!("Error executing C# function: {}", er)).into_wasm()
-                            },
-                            Param::Void => {
-                                return Ok(())
-
-                            }
-                        };
-
-                        rs[0] = rv;
-
-                    }
-
-                    Ok(())
-
-                }).unwrap();
-            }
-        }
-    }
-}
-
-// Export functions
-
-// Core systems
-#[unsafe(no_mangle)]
-/// Initialize all turing state.
-pub extern "C" fn init_turing() {
-    panic::set_hook(Box::new(|info| {
-        eprintln!("Caught panic: {}", info);
-        Log::critical(format!("Caught panic: {}", info));
-    }));
-
-    unsafe {
-        STATE = Some(RefCell::new(TuringState::new()));
-        CSFNS = Some(RefCell::new(CsFns::new()));
-    }
-}
-
-#[unsafe(no_mangle)]
-/// Clear out all state. wipes memory, should be clean to use after a second init.
-pub extern "C" fn uninit_turing() {
-    unsafe {
-        STATE = None;
-        CSFNS = None;
-    }
-}
-
-#[unsafe(no_mangle)]
-/// starts building a new wasm function. May return an error
-/// # Safety
-/// only safe if `name: *const c_char` points at a valid string
-/// and `pointer: *const c_void` points at a function with the signature `Fn(ParamKey) -> FfiParam`
-pub unsafe extern "C" fn create_wasm_fn(
-    capability: *const c_char,
-    name: *const c_char,
-    pointer: *const c_void,
-) -> FfiParam {
-    unsafe {
-        let name = CStr::from_ptr(name).to_string_lossy().to_string();
-        let capability = CStr::from_ptr(capability).to_string_lossy().to_string();
-
-        let Some(state) = &mut STATE else {
-            return Param::Error(TURING_UNINIT.to_string()).into();
-        };
-
-        let mut s = state.borrow_mut();
-
-        if s.wasm_fns.contains_key(&name) {
-            return Param::Error(format!("wasm fn is already defined: '{}'", name)).into();
-        }
-        s.active_wasm_fn = Some(name.clone());
-        s.wasm_fns
-            .insert(name, (capability, pointer, Vec::new(), Vec::new()));
-        Param::Void.into()
-    }
-}
-
-#[unsafe(no_mangle)]
-/// appends a parameter type to the specified wasm fn builder, types are identical to the ids used
-/// for FfiParam
-pub extern "C" fn add_wasm_fn_param_type(param_type: ParamType) -> FfiParam {
-    unsafe {
-        let Some(state) = &mut STATE else {
-            return Param::Error(TURING_UNINIT.to_string()).into();
-        };
-        let mut s = state.borrow_mut();
-        if s.wasm_fns.is_empty() || s.active_wasm_fn.is_none() {
-            return Param::Error("no wasm function to add parameter type to".to_string()).into();
-        }
-
-        if !matches!(
-            param_type,
-            ParamType::I8
-                | ParamType::I16
-                | ParamType::I32
-                | ParamType::U8
-                | ParamType::U16
-                | ParamType::U32
-                | ParamType::F32
-                | ParamType::BOOL
-                | ParamType::STRING
-                | ParamType::OBJECT
-        ) {
-            return Param::Error(format!(
-                "Invalid param type id: {} {}",
-                param_type, param_type as u32
-            ))
-            .into();
-        }
-        let active = s.active_wasm_fn.as_ref().unwrap().clone();
-        let fn_builder = s.wasm_fns.get_mut(&active).unwrap();
-        fn_builder.2.push(param_type);
-        Param::Void.into()
-    }
-}
-
-#[unsafe(no_mangle)]
-/// sets the return type of the specified wasm fn builder
-pub extern "C" fn set_wasm_fn_return_type(return_type: ParamType) -> FfiParam {
-    unsafe {
-        let Some(state) = &mut STATE else {
-            return Param::Error(TURING_UNINIT.to_string()).into();
-        };
-        let mut s = state.borrow_mut();
-        if s.wasm_fns.is_empty() || s.active_wasm_fn.is_none() {
-            return Param::Error("no wasm function to add parameter type to".to_string()).into();
-        }
-        if !matches!(
-            return_type,
-            ParamType::I8
-                | ParamType::I16
-                | ParamType::I32
-                | ParamType::U8
-                | ParamType::U16
-                | ParamType::U32
-                | ParamType::F32
-                | ParamType::BOOL
-                | ParamType::STRING
-                | ParamType::OBJECT
-                | ParamType::VOID
-        ) {
-            return Param::Error(format!(
-                "Invalid param type id: {} {}",
-                return_type, return_type as u32
-            ))
-            .into();
-        }
-
-        let active = s.active_wasm_fn.as_ref().unwrap().clone();
-        let fn_builder = s.wasm_fns.get_mut(&active).unwrap();
-        fn_builder.3.push(return_type);
-        Param::Void.into()
-    }
-}
-
-#[unsafe(no_mangle)]
-/// Takes all registered wasm functions, generates their wasm code, and then starts the wasm engine
-pub extern "C" fn init_wasm() -> FfiParam {
-    unsafe {
-        let Some(state) = &mut STATE else {
-            return Param::Error(TURING_UNINIT.to_string()).into();
-        };
-        let interp = {
-            let mut s = state.borrow_mut();
-            WasmInterpreter::new(&mut s).ok()
-        };
-        let mut s = state.borrow_mut();
-        let Some(t) = interp else {
-            return Param::Error("Failed to initialize wasm engine".to_string()).into();
-        };
-
-        s.wasm = Some(t);
-        Param::Void.into()
-    }
-}
-
-// Params
-
-#[unsafe(no_mangle)]
-/// Creates a param builder and returns it's uid
-pub extern "C" fn create_params() -> ParamKey {
-    unsafe {
-        let Some(state) = &mut STATE else {
-            return 0;
-        };
-
-        let mut s = state.borrow_mut();
-        let x = s.param_builders.add(Params::new());
-        s.active_builder = x;
-        x
-    }
-}
-
-#[unsafe(no_mangle)]
-/// Creates a param builder with a set length.
-pub extern "C" fn create_n_params(size: u32) -> ParamKey {
-    unsafe {
-        let Some(state) = &mut STATE else {
-            return 0;
-        };
-        let mut s = state.borrow_mut();
-        let x = s.param_builders.add(Params::of_size(size));
-        s.active_builder = x;
-        x
-    }
-}
-
-#[unsafe(no_mangle)]
-/// Binds a param object for use or modification.
-pub extern "C" fn bind_params(params: ParamKey) {
-    unsafe {
-        if let Some(state) = &mut STATE {
-            let mut s = state.borrow_mut();
-            s.active_builder = params;
-        }
-    }
-}
-
-#[unsafe(no_mangle)]
-/// Returns an FfiParam that will either be Error or Void
-/// Strings (from error and string) are copied, and you are safe to free them after calling.
-pub extern "C" fn add_param(value: FfiParam) -> FfiParam {
-    unsafe {
-        let Some(state) = &mut STATE else {
-            return Param::Error(TURING_UNINIT.to_string()).into();
-        };
-        let mut s = state.borrow_mut();
-        let typ_id = value.type_id;
-        let Ok(val) = value.to_param() else {
-            return Param::Error(format!(
-                "Failed to add parameter. Invalid type id: {}",
-                typ_id
-            ))
-            .into();
-        };
-        if let Err(e) = s.push_param(val) {
-            return Param::Error(e.to_string()).into();
-        }
-        Param::Void.into()
-    }
-}
-
-#[unsafe(no_mangle)]
-/// Returns an error if the index is out of bounds
-/// Strings (from error and string) are copied, and you are safe to free them after calling.
-pub extern "C" fn set_param(index: u32, value: FfiParam) -> FfiParam {
-    unsafe {
-        let Some(state) = &mut STATE else {
-            return Param::Error(TURING_UNINIT.to_string()).into();
-        };
-        let mut s = state.borrow_mut();
-        let typ_id = value.type_id;
-        let Ok(val) = value.to_param() else {
-            return Param::Error(format!(
-                "Failed to set parameter. Invalid type id: {}",
-                typ_id
-            ))
-            .into();
-        };
-        if let Err(e) = s.set_param(index, val) {
-            return Param::Error(e.to_string()).into();
-        }
-        Param::Void.into()
-    }
-}
-
-#[unsafe(no_mangle)]
-/// returns the param at the specified index. the param will be an error value if the index is out
-/// of bounds or the state is not initialized.
-pub extern "C" fn read_param(index: u32) -> FfiParam {
-    unsafe {
-        let Some(state) = &mut STATE else {
-            return Param::Error(TURING_UNINIT.to_string()).into();
-        };
-        let s = state.borrow_mut();
-        s.read_param(index).into()
-    }
-}
-
-#[unsafe(no_mangle)]
-/// frees the params object tied to an id if present, otherwise does nothing.
-pub extern "C" fn delete_params(params: ParamKey) {
-    unsafe {
-        if let Some(state) = &mut STATE {
-            let mut s = state.borrow_mut();
-            s.param_builders.remove(&params);
-            if s.active_builder == params {
-                s.active_builder = 0;
-            }
-        }
-    }
-}
->>>>>>> 2d11c436
 
                 linker
                     .func_new(
